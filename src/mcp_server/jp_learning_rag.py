# -*- encoding: utf-8 -*-
"""
@File    :  rag_tools.py
@Time    :  2025/08/23 19:30:01
@Author  :  Kevin Wang
@Desc    :  None
"""

import os
import asyncio
from typing import (Annotated,
                    List,
                    )

from dotenv import load_dotenv
from pydantic import Field

from mcp.server.fastmcp import FastMCP
from mcp.types import TextContent

from cache.redis import RedisCacheHandler
from embedding.openai_embed import OpenAIEmbeddingModel
from infra.stores.pgvector import PGVectorStore
from infra.stores.elasticsearch import ElasticsearchBM25Store
from objects import Chunk
from monitoring.langfuse_client import get_langfuse_client, observe_if_enabled

load_dotenv()

class JapaneseLearningRAGServer:
<<<<<<< HEAD
    def __init__(self, host, port):
=======
    def __init__(self,
                 *,
                 host:str="127.0.0.1",
                 port:int=8000,
                 ):
>>>>>>> 3e288d9e
        # 將系統提示直接設為伺服器 instructions，供通用 orchestrator 使用
        self.mcp = FastMCP("JapaneseLearningRAG",
                           instructions="私人日文筆記查詢系統，查詢有關日文單字、文法、筆記等相關問題",
                           log_level='DEBUG',
                           # 下面三個參數是 streamable-http mode 才會使用，連線位置是 http://localhost:56481/mcp
                           host=host,
                           port=port,
                           streamable_http_path="/mcp",
                           )

        # 初始化依賴
        self.embedder = OpenAIEmbeddingModel(
            api_key=os.getenv("OPEN_AI_API"),
            model_name="text-embedding-3-small",
            memory_cache=RedisCacheHandler(
                host=os.getenv("MY_REDIS_HOST"),
                port=os.getenv("MY_REDIS_PORT"),
                password=os.getenv("MY_REDIS_PASSWORD"),
            ),
        )
        self.vec_store = PGVectorStore(
            host=os.getenv("MY_POSTGRE_HOST"),
            port=os.getenv("MY_POSTGRE_PORT"),
            dbname=os.getenv("MY_POSTGRE_DB_NAME"),
            schema="Japanese-Learning",
            user=os.getenv("MY_POSTGRE_USERNAME"),
            password=os.getenv("MY_POSTGRE_PASSWORD"),
        )
        self.lex_store = ElasticsearchBM25Store(
            host=os.getenv("MY_ELASTIC_HOST"),
            port=os.getenv("MY_ELASTIC_PORT"),
            index_name="japanese-learning",
            username=os.getenv("MY_ELASTIC_USERNAME"),
            password=os.getenv("MY_ELASTIC_PASSWORD"),
        )

        # 註冊工具
        self.mcp.add_tool(self.japanese_note_reply_instruction)
        self.mcp.add_tool(self.search_japanese_note)

    @observe_if_enabled(name="mcp.JapaneseLearningRAGServer.retrieve_chunks",
                        capture_input=True,
                        capture_output=True,
                        )
    async def retrieve_chunks(self,
                               *,
                               query:str,
                               keywords:List[str],
                               top_embedding_k:int=3,
                               top_keyword_k:int=3,
                               ) -> List[Chunk]:
        """核心檢索：回傳合併去重後的 Chunk 清單。

        - 不做字串渲染。
        - 不做相容性層與吞例外；發生錯誤讓它拋出即可。
        """
        keywords = keywords or []

        async def embed_search(q:str):
            qv = self.embedder.encode(q)
            return self.vec_store.search(qv, top_k=top_embedding_k)

        async def bm25_search(kw:str):
            return self.lex_store.search(kw, top_k=top_keyword_k)

        tasks = []
        if query:
            tasks += [embed_search(query)]
        if keywords:
            tasks += [bm25_search(kw) for kw in keywords]

        if not tasks:
            return []

        results = await asyncio.gather(*tasks)

        all_chunks:List[Chunk] = [hit.chunk for hits in results for hit in hits]
        if not all_chunks:
            return []

        unique = {}
        for ch in all_chunks:
            cid = ch.id
            if cid and cid not in unique:
                unique[cid] = ch

        return list(unique.values())

    @observe_if_enabled(name="mcp.JapaneseLearningRAGServer.japanese_note_reply_instruction",
                        capture_input=False,
                        capture_output=True,
                        )
    def japanese_note_reply_instruction(self) -> str: 
        """
        工具用途：
            - 當引用「日文學習筆記」的內容來生成回覆時使用。

        行為規範：
            - 回覆必須以 Markdown 輸出，最多會有四個部份：
                0. 前言：簡短回答
                1. 筆記：先對筆記做出彙整回答，接著引用筆記的原文，並在最後標註來源（檔名、頁碼或段落）。若找不到，請填寫「查無資料」。
                2. 網路資訊（可選）：在網路搜尋的結果，包含教學網站、部落格等等，需要在引用的段落後標註來源（連結）。
                3. 總整理：如果資料來源超過三處，在最後一段進行彙整。
            - 不得自行編造文件條文或規範。
            - 若完全沒有檢索結果，回覆「未找到相關文件」。
        """
        instructions = TextContent(
            type="text",
            text=("（回覆必須以 Markdown 輸出，架構如下：）"
                  "（簡短回答）\n"
                  "## 筆記\n"
                  "### 摘錄\n"
                  "（對筆記做出彙整回答）\n\n"
                  "### 筆記原文\n"
                  "（引用筆記的原文，並在最後標註來源，若無資料，則填寫「查無資料」）\n\n"
                  "## 網路資訊\n"
                  "（在網路搜尋的結果，如果未搜尋，則移除此段）\n\n"
                  "## 總整理\n"
                  "（如果資料來源超過三處，在最後一段進行彙整，否則移除此段）\n"
                  )
        )
        return instructions

    @observe_if_enabled(name="mcp.JapaneseLearningRAGServer.search_japanese_note",
                        capture_input=True,
                        capture_output=True,
                        )
    async def search_japanese_note(
        self,
        query:Annotated[str, Field(description="直接用使用者的問題進行語意搜尋")],
        keywords:Annotated[list[str], Field(description="用關鍵字搜尋，建議 2～6 個單詞，要翻譯成中文與日文，例如：「奧運」和「オリンピック」要同時出現")],
        top_embedding_k:Annotated[int, Field(default=3, description="Embedding 檢索數量，只會使用 `question`")]=3,
        top_keyword_k:Annotated[int, Field(default=3, description="每個關鍵字 BM25 檢索數量，只會使用 `keywords`")]=3,
    ) -> TextContent:
        """
        用途：
            從使用者的日文學習筆記中搜尋並擷取相關段落，以回答提問或提供參考內容。

        使用時機：
            - 查詢偏長、敘述性強，且需要語意層次理解（如目的、定義、流程、說明）時。
            - 帶有明確關鍵字，想要用傳統方式搜尋時。
            - 需要從多篇筆記彙整重點或比對相近概念時。

        限制：
            - 僅檢索已索引的筆記內容；若無結果，可能是尚未收錄或關鍵詞不匹配。
            - 如果你打算搜尋資訊，你的 keyword 要翻譯成中文與日文，例如：使用者搜尋「奧運」，你在時要用「奧運」和「オリンピック」。
        """
        client = get_langfuse_client()
        chunks:List[Chunk]
        if client is not None:
            with client.start_as_current_span(name="retrieve_chunks",
                                              input={'query': query,
                                                     'keywords': keywords,
                                                     'top_embedding_k': top_embedding_k,
                                                     'top_keyword_k': top_keyword_k,
                                                     },
                                              ) as span:
                chunks = await self.retrieve_chunks(query=query,
                                                     keywords=keywords,
                                                     top_embedding_k=top_embedding_k,
                                                     top_keyword_k=top_keyword_k,
                                                     )
                span.update(output={'chunk_count': len(chunks),
                                    'chunk_ids': [str(ch.id) for ch in chunks],
                                    })
        else:
            chunks = await self.retrieve_chunks(query=query,
                                                 keywords=keywords,
                                                 top_embedding_k=top_embedding_k,
                                                 top_keyword_k=top_keyword_k,
                                                 )

        if not chunks:
            return TextContent(type="text", text="未找到相關文件。")

        lines = [
            f"找到 {len(chunks)} 個相關文件：",
        ]
        for i, ch in enumerate(chunks, 1):
            content = ch.content
            meta = ch.metadata
            lines.append(f"{meta.file_name}\n文件資訊: {meta}\n內文: {content}\n")

        return TextContent(type="text", text="\n".join(lines))

    def run(self, transport="stdio"):
        self.mcp.run(transport=transport)


if __name__ == "__main__":
    server = JapaneseLearningRAGServer()
    server.run("stdio")

# if __name__ == "__main__":
#     async def main():
#         server = JapaneseLearningRAGServer()
#         result = await server.search_japanese_note(
#             question="日文的助詞是什麼？",
#             keywords=["助詞", "文法"],
#             top_embedding_k=2,
#             top_keyword_k=2,
#         )
#         print(result.text)

#     asyncio.run(main())<|MERGE_RESOLUTION|>--- conflicted
+++ resolved
@@ -28,15 +28,11 @@
 load_dotenv()
 
 class JapaneseLearningRAGServer:
-<<<<<<< HEAD
-    def __init__(self, host, port):
-=======
     def __init__(self,
                  *,
                  host:str="127.0.0.1",
                  port:int=8000,
                  ):
->>>>>>> 3e288d9e
         # 將系統提示直接設為伺服器 instructions，供通用 orchestrator 使用
         self.mcp = FastMCP("JapaneseLearningRAG",
                            instructions="私人日文筆記查詢系統，查詢有關日文單字、文法、筆記等相關問題",
